use content_inspector::inspect;
use handlebars::Handlebars;

use crate::{config::DTConfig, error::Result};

#[allow(unused_variables)]
/// Helper trait for manipulating registries within DT.
pub trait DTRegistry
where
    Self: Sized,
{
    /// Reads source files from templated groups and register them as
<<<<<<< HEAD
    /// templates, returns the registered registry.
=======
    /// templates into a global registry.
    ///
    /// Rendering only happens if this item is considered as a plain text
    /// file.  If this item is considered as a binary file, it's original
    /// content is returned.  The content type is inspected via the
    /// [`content_inspector`] crate.  Although it can correctly determine if
    /// an item is binary or text mostly of the time, it is just a heuristic
    /// check and can fail in some cases, e.g. NUL byte in the first 1024
    /// bytes of a UTF-8-encoded text file, etc..  See [the crate's home page]
    /// for the full caveats.
    ///
    /// [`content_inspector`]: https://crates.io/crates/content_inspector
    /// [the crate's home page]: https://github.com/sharkdp/content_inspector
>>>>>>> fa7dae8d
    fn register_templates(self, config: &DTConfig) -> Result<Self> {
        unimplemented!()
    }
    /// Registers DT's [built-in helpers].
    ///
    /// [built-in helpers]: helpers
    fn register_helpers(self) -> Result<Self> {
        unimplemented!()
    }
}

impl DTRegistry for Handlebars<'_> {
    fn register_templates(self, config: &DTConfig) -> Result<Self> {
        let mut registry = self;
        for group in &config.local {
            if group.is_templated() {
                for s in &group.sources {
                    if let Ok(content) = std::fs::read(s) {
                        if inspect(&content).is_text() {
                            registry.register_template_string(
                                s.to_str().unwrap(),
                                std::str::from_utf8(&content)?,
                            )?;
                        } else {
                            log::trace!(
                            "'{}' seems to have binary contents, it will not be rendered",
                            s.display(),
                        );
                        }
                    }
                }
            }
        }
        Ok(registry)
    }

    fn register_helpers(self) -> Result<Self> {
        let mut registry: Handlebars = self.into();

        registry.register_helper("get-mine", Box::new(helpers::get_mine));
        registry.register_helper("get_mine", Box::new(helpers::get_mine));
        registry.register_helper("getmine", Box::new(helpers::get_mine));

        Ok(registry.into())
    }
}

// ===========================================================================

/// Additional built-in helpers
pub mod helpers {
    use gethostname::gethostname;
    use handlebars::{
        Context, Handlebars, Helper, HelperResult, JsonRender, Output,
        RenderContext, RenderError,
    };

    /// A templating helper that retrieves the value for current host from a
    /// map, returns a default value when current host is not recorded in the
    /// map.
    ///
    /// Usage:
    ///
    /// 1. `{{ get_mine }}`
    ///
    ///     Render current machin's hostname.
    /// 2. `{{ get_mine <map> <default-value> }}`
    ///
    ///     Render `<map>.$CURRENT_HOSTNAME`, falls back to `<default-value>`.
    pub fn get_mine(
        h: &Helper,
        _: &Handlebars,
        _: &Context,
        _rc: &mut RenderContext,
        out: &mut dyn Output,
    ) -> HelperResult {
        let map = match h.param(0) {
            Some(map) => map.value(),
            None => {
                out.write(
                    gethostname().to_str().expect("Failed getting hostname"),
                )?;
                return Ok(());
            }
        };
        let default_content = match h.param(1) {
            Some(content) => content.value(),
            None => {
                return Err(RenderError::new(&format!(
                    r#"
Helper `{0}`:
    expected 0 or 2 arguments, 1 found

    Usage:
        1. {{{{ {0} }}}}
            (Render current machine's hostname)

        2. {{{{ {0} <map> <default-value> }}}}
            (Gets value of <map>.$CURRENT_HOSTNAME, falls back to <default-value>)"#,
                    h.name(),
                )))
            }
        };

        let content = match map
            .get(gethostname().to_str().expect("Failed getting hostname"))
        {
            Some(content) => content.render(),
            None => default_content.render(),
        };

        out.write(&content)?;

        Ok(())
    }
}

// Author: Blurgy <gy@blurgy.xyz>
// Date:   Jan 29 2022, 14:42 [CST]<|MERGE_RESOLUTION|>--- conflicted
+++ resolved
@@ -10,9 +10,6 @@
     Self: Sized,
 {
     /// Reads source files from templated groups and register them as
-<<<<<<< HEAD
-    /// templates, returns the registered registry.
-=======
     /// templates into a global registry.
     ///
     /// Rendering only happens if this item is considered as a plain text
@@ -26,7 +23,6 @@
     ///
     /// [`content_inspector`]: https://crates.io/crates/content_inspector
     /// [the crate's home page]: https://github.com/sharkdp/content_inspector
->>>>>>> fa7dae8d
     fn register_templates(self, config: &DTConfig) -> Result<Self> {
         unimplemented!()
     }
